--- conflicted
+++ resolved
@@ -138,13 +138,6 @@
         resenet: bool = True) \
         -> TrainableDistribution:
     """Created normflows distribution with resampled base."""
-<<<<<<< HEAD
-    #hu = [dim] + [a_hidden_units] * a_hidden_layer + [1]
-    #a = nf.nets.MLP(hu, output_fn="sigmoid")
-    resnet = nf.nets.ResidualNet(dim, 1, a_hidden_units, num_blocks=a_hidden_layer)
-    a = torch.nn.Sequential(resnet, torch.nn.Sigmoid())
-    base = lf.distributions.ResampledGaussian(dim, a, T, eps, trainable=False, bs_factor=50)
-=======
     if resenet:
         resnet = nf.nets.ResidualNet(dim, 1, a_hidden_units, num_blocks=a_hidden_layer)
         a = torch.nn.Sequential(resnet, torch.nn.Sigmoid())
@@ -152,7 +145,6 @@
         hu = [dim] + [a_hidden_units] * a_hidden_layer + [1]
         a = nf.nets.MLP(hu, output_fn="sigmoid")
     base = lf.distributions.ResampledGaussian(dim, a, T, eps, trainable=False)
->>>>>>> 8c67dd30
     flows = make_normflow_flow(dim,
                                n_flow_layers=n_flow_layers,
                                layer_nodes_per_dim=layer_nodes_per_dim,
