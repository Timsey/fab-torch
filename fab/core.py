from typing import Optional, Dict, Any, Union
import torch
import numpy as np
import warnings

from fab.types_ import Model
from fab.target_distributions.base import TargetDistribution
from fab.sampling_methods import AnnealedImportanceSampler, TransitionOperator, Point
from fab.trainable_distributions import TrainableDistribution
from fab.utils.numerical import effective_sample_size


ALPHA_DIV_TARGET_LOSSES = ["fab_alpha_div"]
LOSSES_USING_AIS = ["fab_alpha_div", "fab_ub_alpha_2_div", None]
EXPERIMENTAL_LOSSES = ["flow_alpha_2_div_unbiased", "flow_alpha_2_div", "fab_ub_alpha_2_div"]


class FABModel(Model):
    """Definition of various models, including the Flow Annealed Importance Sampling Bootstrap
<<<<<<< HEAD
    (FAB) model."""

    def __init__(
        self,
        flow: TrainableDistribution,
        target_distribution: TargetDistribution,
        n_intermediate_distributions: int,
        alpha: Union[float, None],
        transition_operator: Optional[TransitionOperator] = None,
        ais_distribution_spacing: "str" = "linear",
        loss_type: Optional["str"] = None,
        use_ais: bool = True,
    ):
=======
    (FAB) model. """
    def __init__(self,
                 flow: TrainableDistribution,
                 target_distribution: TargetDistribution,
                 n_intermediate_distributions: int,
                 alpha: float = 2.,
                 transition_operator: Optional[TransitionOperator] = None,
                 ais_distribution_spacing: "str" = "linear",
                 loss_type: Optional["str"] = None,
                 use_ais: bool = True,
                 ):
>>>>>>> a7c03cdf
        """
        Args:
            flow: Trainable flow model.
            target_distribution: Target distribution to fit.
            n_intermediate_distributions: Number of intermediate AIS distributions.
            alpha: Value of alpha if using fab_alpha_div loss.
            transition_operator: Transition operator for AIS.
            ais_distribution_spacing: AIS spacing type "geometric" or "linear"
            loss_type: Loss type for training. May be set to None if `self.loss` is not used.
                E.g. for training with the prioritised buffer.
            use_ais: Whether or not to use AIS. For losses that do not rely on AIS, this may still
                be set to True if we wish to use AIS in evaluation, which is why it is set to True
                by default.
        """
        assert loss_type in [
            None,
            "fab_ub_alpha_2_div",
            "forward_kl",
            "flow_alpha_2_div",
            "flow_reverse_kl",
            "fab_alpha_div",
            "flow_alpha_2_div_unbiased",
            "flow_alpha_2_div_nis",
            "target_forward_kl",
        ]
        if loss_type in EXPERIMENTAL_LOSSES:
            raise Exception("Running using experiment loss not used within the main FAB paper.")
        if loss_type in ALPHA_DIV_TARGET_LOSSES:
            assert alpha is not None, "Alpha must be specified if using the alpha div loss."
        self.alpha = alpha
        self.loss_type = loss_type
        self.flow = flow
        self.target_distribution = target_distribution
        self.n_intermediate_distributions = n_intermediate_distributions
        self.ais_distribution_spacing = ais_distribution_spacing
        assert len(flow.event_shape) == 1, "Currently only 1D distributions are supported"
        if use_ais or loss_type in LOSSES_USING_AIS:
            if transition_operator is None:
                raise Exception("If using AIS, transition operator must be provided.")
            self.transition_operator = transition_operator
            self.annealed_importance_sampler = AnnealedImportanceSampler(
                base_distribution=self.flow,
                target_log_prob=self.target_distribution.log_prob,
                transition_operator=self.transition_operator,
                n_intermediate_distributions=self.n_intermediate_distributions,
                distribution_spacing_type=self.ais_distribution_spacing,
                p_target=False,
                alpha=self.alpha,
            )

    def parameters(self):
        return self.flow.parameters()

    def loss(self, args) -> torch.Tensor:
        if self.loss_type is None:
            raise NotImplementedError("If loss_type is None, then the loss must be " "manually calculated.")
        if self.loss_type == "fab_alpha_div":
            # FAB loss estimated with AIS targeting minimum var IS distribution.
            return self.fab_alpha_div(args)
        elif self.loss_type == "forward_kl":
            return self.forward_kl(args)
        elif self.loss_type == "flow_reverse_kl":
            return self.flow_reverse_kl(args)
        elif self.loss_type == "flow_alpha_2_div":
            return self.flow_alpha_2_div(args)
        elif self.loss_type == "flow_alpha_2_div_unbiased":
            return self.flow_alpha_2_div_unbiased(args)
        elif self.loss_type == "flow_alpha_2_div_nis":
            return self.flow_alpha_2_div_nis(args)
        elif self.loss_type == "target_forward_kl":
            return self.target_forward_kl(args)
        elif self.loss_type == "fab_ub_alpha_2_div":
            return self.fab_ub_alpha_div_loss(args)
        else:
            raise NotImplementedError

    def set_ais_target(self, min_is_target: bool = True):
        """Set target to minimum importance sampling distribution for estimating the loss.
        if False, then the AIS target is set to p."""
        if not min_is_target:
            self.annealed_importance_sampler.p_target = True
            self.annealed_importance_sampler.transition_operator.p_target = True
        else:
            self.annealed_importance_sampler.p_target = False
            self.annealed_importance_sampler.transition_operator.p_target = False

    def fab_alpha_div_inner(self, point: Point, log_w_ais: torch.Tensor) -> torch.Tensor:
        """Compute FAB loss based off points and importance weights from AIS targetting
        p^\alpha/q^{\alpha-1}.
        """
        log_q_x = self.flow.log_prob(point.x)
        return -np.sign(self.alpha) * torch.mean(torch.softmax(log_w_ais, dim=-1) * log_q_x)

    def fab_alpha_div(self, batch_size: int) -> torch.Tensor:
        """Compute the FAB loss with p^\alpha/q^{\alpha-1} as the AIS target."""
        self.set_ais_target(min_is_target=True)
        point_ais, log_w_ais = self.annealed_importance_sampler.sample_and_log_weights(batch_size)
        loss = self.fab_alpha_div_inner(point_ais, log_w_ais)
        # Reset ais target distribution back to p, which ensures evaluation is performed
        # with the target distribution.
        self.set_ais_target(min_is_target=False)
        return loss

    def flow_reverse_kl(self, batch_size: int) -> torch.Tensor:
        x, log_q = self.flow.sample_and_log_prob((batch_size,))
        log_p = self.target_distribution.log_prob(x)
        return torch.mean(log_q) - torch.mean(log_p)

    def flow_alpha_2_div(self, batch_size: int) -> torch.Tensor:
        x, log_q = self.flow.sample_and_log_prob((batch_size,))
        log_p = self.target_distribution.log_prob(x)
        return torch.logsumexp(2 * (log_p - log_q), 0)

    def flow_alpha_2_div_unbiased(self, batch_size: int) -> torch.Tensor:
        """Compute an unbiased estimate of alpha-2-divergence with samples from the flow."""
        x, log_q_x = self.flow.sample_and_log_prob((batch_size,))
        log_p_x = self.target_distribution.log_prob(x)
        loss = torch.mean(torch.exp(2 * (log_p_x - log_q_x)) * log_q_x)
        return loss

    def flow_alpha_2_div_nis(self, batch_size: int) -> torch.Tensor:
        """From Neural Importance sampling paper https://arxiv.org/pdf/1808.03856.pdf."""
        x, log_q_x = self.flow.sample_and_log_prob((batch_size,))
        log_p_x = self.target_distribution.log_prob(x)
        loss = -torch.mean(torch.exp(2 * (log_p_x - log_q_x)).detach() * log_q_x)
        return loss

    def inner_loss(self, point: Point, log_w_ais) -> torch.Tensor:
        """Loss as a function of AIS points and weights."""
        if self.loss_type == "fab_alpha_div":
            return self.fab_alpha_div_inner(point, log_w_ais)
        elif self.loss_type == "fab_ub_alpha_2_div":
            return self.fab_ub_alpha_div_loss_inner(point, log_w_ais)
        else:
            raise NotImplementedError

    def fab_ub_alpha_div_loss_inner(self, point: Point, log_w_ais: torch.Tensor) -> torch.Tensor:
        """Compute the FAB loss based on upper-bound of alpha-divergence with alpha=2 from
        https://arxiv.org/abs/2111.11510."""
        log_q_x = self.flow.log_prob(point.x)
        log_w = point.log_p - log_q_x
        return torch.logsumexp(log_w_ais + log_w, dim=0)

    def fab_ub_alpha_div_loss(self, batch_size: int) -> torch.Tensor:
        """Compute the FAB loss based on lower-bound of alpha-divergence with alpha=2."""
        point_ais, log_w_ais = self.annealed_importance_sampler.sample_and_log_weights(batch_size)
        loss = self.fab_ub_alpha_div_loss_inner(point_ais.log_q, point_ais.log_p, log_w_ais)
        return loss

    def target_forward_kl(self, batch_size: int) -> torch.Tensor:
        """Assumes we can sample from the target distribution"""
        x = self.target_distribution.sample((batch_size,))
        return self.forward_kl(x)

    def forward_kl(self, x_p: torch.Tensor) -> torch.Tensor:
        """Forward kl with estimated using x ~ p(x) where p is the target distribution."""
        return -torch.mean(self.flow.log_prob(x_p))

    def get_iter_info(self) -> Dict[str, Any]:
        if hasattr(self, "annealed_importance_sampler"):
            if hasattr(self.annealed_importance_sampler, "_logging_info"):
                return self.annealed_importance_sampler.get_logging_info()
        return {}

<<<<<<< HEAD
    def get_eval_info(
            self, outer_batch_size: int,
            inner_batch_size: int,
            set_p_target: bool = True,
            iteration: Optional[int] = None,
    ) -> Dict[str, Any]:
        if hasattr(self, "annealed_importance_sampler"):
            if set_p_target:
                self.set_ais_target(min_is_target=False)  # Evaluate with target=p.
            base_samples, base_log_w, ais_samples, ais_log_w = self.annealed_importance_sampler.generate_eval_data(
                outer_batch_size, inner_batch_size
            )
            # These ESS values will be spurious if the Flow and/or Flow+AIS is missing modes.
            info = {
                "eval_ess_flow": effective_sample_size(log_w=base_log_w, normalised=False).item(),  # Flow only.
                "eval_ess_ais": effective_sample_size(log_w=ais_log_w, normalised=False).item(),  # Flow+AIS.
            }
            flow_info = self.target_distribution.performance_metrics(
                base_samples, base_log_w, self.flow.log_prob, batch_size=inner_batch_size, iteration=iteration
            )

            # TODO: Evaluating Flow+AIS samples is more difficult, because we don't have a likelihood. This requires
            #  problem-specific approaches (although ESS can always be done, but is spurious if the flow is
            #  missing modes: ESS already computed above).
            ais_info = self.target_distribution.performance_metrics(ais_samples, ais_log_w, iteration=iteration)
            info.update(flow_info)
            info.update(ais_info)
=======
    def get_eval_info(self,
                      outer_batch_size: int,
                      inner_batch_size: int,
                      set_p_target: bool = True,
                      ais_only: bool = False
                      ) -> Dict[str, Any]:
        if hasattr(self, "annealed_importance_sampler"):
            if set_p_target:
                self.set_ais_target(min_is_target=False)  # Evaluate with target=p.
            base_samples, base_log_w, ais_samples, ais_log_w = \
                self.annealed_importance_sampler.generate_eval_data(outer_batch_size,
                                                                    inner_batch_size)
            info = {"eval_ess_flow": effective_sample_size(log_w=base_log_w, normalised=False).item(),
                    "eval_ess_ais": effective_sample_size(log_w=ais_log_w, normalised=False).item()}

            if not ais_only:
                flow_info = self.target_distribution.performance_metrics(base_samples, base_log_w,
                                                                         self.flow.log_prob,
                                                                         batch_size=inner_batch_size)
                info.update({"flow_" + key: val for key, val in flow_info.items()})
            ais_info = self.target_distribution.performance_metrics(ais_samples, ais_log_w)
            info.update({"ais_" + key: val for key, val in ais_info.items()})
>>>>>>> a7c03cdf

            # Back to target = p^\alpha & q^(1-\alpha).
            self.set_ais_target(min_is_target=True)

        else:
            raise NotImplementedError
            # TODO: Implement version without AIS: just evaluate the base flow here, similar to the first lines of the
            #  above code, but not using self.model.flow to generate data.
        return info

    def save(self, path: "str"):
        """Save FAB model to file."""
        torch.save({"flow": self.flow.state_dict(), "trans_op": self.transition_operator.state_dict()}, path)

    def load(
        self,
        path: "str",
        map_location: Optional[str] = None,
    ):
        """Load FAB model from file."""
        checkpoint = torch.load(path, map_location=map_location)
        try:
            self.flow.load_state_dict(checkpoint["flow"])
        except RuntimeError:
            # If flow is incorretly loaded then this will mess up evaluation, so raise Error.
            raise RuntimeError("Flow could not be loaded. " "Perhaps there is a mismatch in the architectures.")
        try:
            self.transition_operator.load_state_dict(checkpoint["trans_op"])
        except RuntimeError:
            # Sometimes we only evaluate the flow, in which case having a transition operator
            # mismatch is okay, so we raise a warning.
            warnings.warn(
                "Transition operator could not be loaded. " "Perhaps there is a mismatch in the architectures."
            )
        if self.annealed_importance_sampler:
            self.annealed_importance_sampler = AnnealedImportanceSampler(
                base_distribution=self.flow,
                target_log_prob=self.target_distribution.log_prob,
                transition_operator=self.transition_operator,
                p_target=False,
                alpha=self.alpha,
                n_intermediate_distributions=self.n_intermediate_distributions,
                distribution_spacing_type=self.ais_distribution_spacing,
            )<|MERGE_RESOLUTION|>--- conflicted
+++ resolved
@@ -17,33 +17,18 @@
 
 class FABModel(Model):
     """Definition of various models, including the Flow Annealed Importance Sampling Bootstrap
-<<<<<<< HEAD
-    (FAB) model."""
-
+    (FAB) model. """
     def __init__(
         self,
         flow: TrainableDistribution,
         target_distribution: TargetDistribution,
         n_intermediate_distributions: int,
-        alpha: Union[float, None],
+        alpha: float = 2.,
         transition_operator: Optional[TransitionOperator] = None,
         ais_distribution_spacing: "str" = "linear",
         loss_type: Optional["str"] = None,
         use_ais: bool = True,
     ):
-=======
-    (FAB) model. """
-    def __init__(self,
-                 flow: TrainableDistribution,
-                 target_distribution: TargetDistribution,
-                 n_intermediate_distributions: int,
-                 alpha: float = 2.,
-                 transition_operator: Optional[TransitionOperator] = None,
-                 ais_distribution_spacing: "str" = "linear",
-                 loss_type: Optional["str"] = None,
-                 use_ais: bool = True,
-                 ):
->>>>>>> a7c03cdf
         """
         Args:
             flow: Trainable flow model.
@@ -208,12 +193,12 @@
                 return self.annealed_importance_sampler.get_logging_info()
         return {}
 
-<<<<<<< HEAD
     def get_eval_info(
             self, outer_batch_size: int,
             inner_batch_size: int,
             set_p_target: bool = True,
             iteration: Optional[int] = None,
+            ais_only: bool = False,
     ) -> Dict[str, Any]:
         if hasattr(self, "annealed_importance_sampler"):
             if set_p_target:
@@ -226,9 +211,12 @@
                 "eval_ess_flow": effective_sample_size(log_w=base_log_w, normalised=False).item(),  # Flow only.
                 "eval_ess_ais": effective_sample_size(log_w=ais_log_w, normalised=False).item(),  # Flow+AIS.
             }
-            flow_info = self.target_distribution.performance_metrics(
-                base_samples, base_log_w, self.flow.log_prob, batch_size=inner_batch_size, iteration=iteration
-            )
+
+            if not ais_only:
+                flow_info = self.target_distribution.performance_metrics(
+                    base_samples, base_log_w, self.flow.log_prob, batch_size=inner_batch_size, iteration=iteration
+                )
+                info.update({"flow_" + key: val for key, val in flow_info.items()})
 
             # TODO: Evaluating Flow+AIS samples is more difficult, because we don't have a likelihood. This requires
             #  problem-specific approaches (although ESS can always be done, but is spurious if the flow is
@@ -236,30 +224,6 @@
             ais_info = self.target_distribution.performance_metrics(ais_samples, ais_log_w, iteration=iteration)
             info.update(flow_info)
             info.update(ais_info)
-=======
-    def get_eval_info(self,
-                      outer_batch_size: int,
-                      inner_batch_size: int,
-                      set_p_target: bool = True,
-                      ais_only: bool = False
-                      ) -> Dict[str, Any]:
-        if hasattr(self, "annealed_importance_sampler"):
-            if set_p_target:
-                self.set_ais_target(min_is_target=False)  # Evaluate with target=p.
-            base_samples, base_log_w, ais_samples, ais_log_w = \
-                self.annealed_importance_sampler.generate_eval_data(outer_batch_size,
-                                                                    inner_batch_size)
-            info = {"eval_ess_flow": effective_sample_size(log_w=base_log_w, normalised=False).item(),
-                    "eval_ess_ais": effective_sample_size(log_w=ais_log_w, normalised=False).item()}
-
-            if not ais_only:
-                flow_info = self.target_distribution.performance_metrics(base_samples, base_log_w,
-                                                                         self.flow.log_prob,
-                                                                         batch_size=inner_batch_size)
-                info.update({"flow_" + key: val for key, val in flow_info.items()})
-            ais_info = self.target_distribution.performance_metrics(ais_samples, ais_log_w)
-            info.update({"ais_" + key: val for key, val in ais_info.items()})
->>>>>>> a7c03cdf
 
             # Back to target = p^\alpha & q^(1-\alpha).
             self.set_ais_target(min_is_target=True)
