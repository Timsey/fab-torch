--- conflicted
+++ resolved
@@ -17,19 +17,17 @@
 
 class FABModel(Model):
     """Definition of various models, including the Flow Annealed Importance Sampling Bootstrap
-    (FAB) model."""
-
-    def __init__(
-        self,
-        flow: TrainableDistribution,
-        target_distribution: TargetDistribution,
-        n_intermediate_distributions: int,
-        alpha: Union[float, None],
-        transition_operator: Optional[TransitionOperator] = None,
-        ais_distribution_spacing: "str" = "linear",
-        loss_type: Optional["str"] = None,
-        use_ais: bool = True,
-    ):
+    (FAB) model. """
+    def __init__(self,
+                 flow: TrainableDistribution,
+                 target_distribution: TargetDistribution,
+                 n_intermediate_distributions: int,
+                 alpha: Union[float, None],
+                 transition_operator: Optional[TransitionOperator] = None,
+                 ais_distribution_spacing: "str" = "linear",
+                 loss_type: Optional["str"] = None,
+                 use_ais: bool = True,
+                 ):
         """
         Args:
             flow: Trainable flow model.
@@ -44,17 +42,11 @@
                 be set to True if we wish to use AIS in evaluation, which is why it is set to True
                 by default.
         """
-        assert loss_type in [
-            None,
-            "fab_ub_alpha_2_div",
-            "forward_kl",
-            "flow_alpha_2_div",
-            "flow_reverse_kl",
-            "fab_alpha_div",
-            "flow_alpha_2_div_unbiased",
-            "flow_alpha_2_div_nis",
-            "target_forward_kl",
-        ]
+        assert loss_type in [None, "fab_ub_alpha_2_div",
+                             "forward_kl", "flow_alpha_2_div",
+                             "flow_reverse_kl", "fab_alpha_div",
+                             "flow_alpha_2_div_unbiased", "flow_alpha_2_div_nis",
+                             "target_forward_kl"]
         if loss_type in EXPERIMENTAL_LOSSES:
             warnings.warn("Running using experiment loss not used within the main FAB paper.")
         if loss_type in ALPHA_DIV_TARGET_LOSSES:
@@ -78,7 +70,7 @@
                 n_intermediate_distributions=self.n_intermediate_distributions,
                 distribution_spacing_type=self.ais_distribution_spacing,
                 p_target=self.p_target,
-                alpha=self.alpha,
+                alpha=self.alpha
             )
 
     def parameters(self):
@@ -86,7 +78,8 @@
 
     def loss(self, args) -> torch.Tensor:
         if self.loss_type is None:
-            raise NotImplementedError("If loss_type is None, then the loss must be " "manually calculated.")
+            raise NotImplementedError("If loss_type is None, then the loss must be "
+                                      "manually calculated.")
         if self.loss_type == "fab_alpha_div":
             # FAB loss estimated with AIS targeting minimum var IS distribution.
             return self.fab_alpha_div(args)
@@ -117,17 +110,18 @@
             self.annealed_importance_sampler.p_target = False
             self.annealed_importance_sampler.transition_operator.p_target = False
 
-    def fab_alpha_div_inner(self, point: Point, log_w_ais: torch.Tensor) -> torch.Tensor:
+    def fab_alpha_div_inner(self, point: Point, log_w_ais: torch.Tensor) -> \
+            torch.Tensor:
         """Compute FAB loss based off points and importance weights from AIS targetting
         p^\alpha/q^{\alpha-1}.
         """
         log_q_x = self.flow.log_prob(point.x)
-        return -np.sign(self.alpha) * torch.mean(torch.softmax(log_w_ais, dim=-1) * log_q_x)
+        return - np.sign(self.alpha) * torch.mean(torch.softmax(log_w_ais, dim=-1) * log_q_x)
 
     def fab_alpha_div(self, batch_size: int) -> torch.Tensor:
         """Compute the FAB loss with p^\alpha/q^{\alpha-1} as the AIS target."""
         self.set_ais_target(min_is_target=True)
-        point_ais, log_w_ais = self.annealed_importance_sampler.sample_and_log_weights(batch_size, purpose="alpha_div")
+        point_ais, log_w_ais = self.annealed_importance_sampler.sample_and_log_weights(batch_size)
         loss = self.fab_alpha_div_inner(point_ais, log_w_ais)
         # Reset ais target distribution back to p, which ensures evaluation is performed
         # with the target distribution.
@@ -148,14 +142,14 @@
         """Compute an unbiased estimate of alpha-2-divergence with samples from the flow."""
         x, log_q_x = self.flow.sample_and_log_prob((batch_size,))
         log_p_x = self.target_distribution.log_prob(x)
-        loss = torch.mean(torch.exp(2 * (log_p_x - log_q_x)) * log_q_x)
+        loss = torch.mean(torch.exp(2*(log_p_x - log_q_x)) * log_q_x)
         return loss
 
     def flow_alpha_2_div_nis(self, batch_size: int) -> torch.Tensor:
         """From Neural Importance sampling paper https://arxiv.org/pdf/1808.03856.pdf."""
         x, log_q_x = self.flow.sample_and_log_prob((batch_size,))
         log_p_x = self.target_distribution.log_prob(x)
-        loss = -torch.mean(torch.exp(2 * (log_p_x - log_q_x)).detach() * log_q_x)
+        loss = - torch.mean(torch.exp(2*(log_p_x - log_q_x)).detach() * log_q_x)
         return loss
 
     def inner_loss(self, point: Point, log_w_ais) -> torch.Tensor:
@@ -176,9 +170,7 @@
 
     def fab_ub_alpha_div_loss(self, batch_size: int) -> torch.Tensor:
         """Compute the FAB loss based on lower-bound of alpha-divergence with alpha=2."""
-        point_ais, log_w_ais = self.annealed_importance_sampler.sample_and_log_weights(
-            batch_size, purpose="ub_alpha_div"
-        )
+        point_ais, log_w_ais = self.annealed_importance_sampler.sample_and_log_weights(batch_size)
         loss = self.fab_ub_alpha_div_loss_inner(point_ais.log_q, point_ais.log_p, log_w_ais)
         return loss
 
@@ -197,22 +189,19 @@
                 return self.annealed_importance_sampler.get_logging_info()
         return {}
 
-    def get_eval_info(
-        self,
-        outer_batch_size: int,
-        inner_batch_size: int,
-    ) -> Dict[str, Any]:
+    def get_eval_info(self,
+                      outer_batch_size: int,
+                      inner_batch_size: int,
+                      ) -> Dict[str, Any]:
         if hasattr(self, "annealed_importance_sampler"):
-            base_samples, base_log_w, ais_samples, ais_log_w = self.annealed_importance_sampler.generate_eval_data(
-                outer_batch_size, inner_batch_size
-            )
-            info = {
-                "eval_ess_flow": effective_sample_size(log_w=base_log_w, normalised=False).item(),
-                "eval_ess_ais": effective_sample_size(log_w=ais_log_w, normalised=False).item(),
-            }
-            flow_info = self.target_distribution.performance_metrics(
-                base_samples, base_log_w, self.flow.log_prob, batch_size=inner_batch_size
-            )
+            base_samples, base_log_w, ais_samples, ais_log_w = \
+                self.annealed_importance_sampler.generate_eval_data(outer_batch_size,
+                                                                    inner_batch_size)
+            info = {"eval_ess_flow": effective_sample_size(log_w=base_log_w, normalised=False).item(),
+                    "eval_ess_ais": effective_sample_size(log_w=ais_log_w, normalised=False).item()}
+            flow_info = self.target_distribution.performance_metrics(base_samples, base_log_w,
+                                                                     self.flow.log_prob,
+                                                                     batch_size=inner_batch_size)
             ais_info = self.target_distribution.performance_metrics(ais_samples, ais_log_w)
             info.update(flow_info)
             info.update(ais_info)
@@ -222,21 +211,10 @@
             # TODO
         return info
 
-    def save(self, path: "str"):
+    def save(self,
+             path: "str"
+             ):
         """Save FAB model to file."""
-<<<<<<< HEAD
-        torch.save({"flow": self.flow._nf_model.state_dict(), "trans_op": self.transition_operator.state_dict()}, path)
-
-    def load(
-        self,
-        path: "str",
-        map_location: Optional[str] = None,
-    ):
-        """Load FAB model from file."""
-        checkpoint = torch.load(path, map_location=map_location)
-        try:
-            self.flow._nf_model.load_state_dict(checkpoint["flow"])
-=======
         torch.save({'flow': self.flow.state_dict(),
                     'trans_op': self.transition_operator.state_dict()},
                    path)
@@ -249,18 +227,17 @@
         checkpoint = torch.load(path, map_location=map_location)
         try:
             self.flow.load_state_dict(checkpoint['flow'])
->>>>>>> c4b8cedb
         except RuntimeError:
             # If flow is incorretly loaded then this will mess up evaluation, so raise Error.
-            raise RuntimeError("Flow could not be loaded. " "Perhaps there is a mismatch in the architectures.")
+            raise RuntimeError('Flow could not be loaded. '
+                  'Perhaps there is a mismatch in the architectures.')
         try:
-            self.transition_operator.load_state_dict(checkpoint["trans_op"])
+            self.transition_operator.load_state_dict(checkpoint['trans_op'])
         except RuntimeError:
             # Sometimes we only evaluate the flow, in which case having a transition operator
             # mismatch is okay, so we raise a warning.
-            warnings.warn(
-                "Transition operator could not be loaded. " "Perhaps there is a mismatch in the architectures."
-            )
+            warnings.warn('Transition operator could not be loaded. '
+                  'Perhaps there is a mismatch in the architectures.')
         if self.annealed_importance_sampler:
             self.annealed_importance_sampler = AnnealedImportanceSampler(
                 base_distribution=self.flow,
@@ -269,5 +246,4 @@
                 p_target=self.p_target,
                 alpha=self.alpha,
                 n_intermediate_distributions=self.n_intermediate_distributions,
-                distribution_spacing_type=self.ais_distribution_spacing,
-            )+                distribution_spacing_type=self.ais_distribution_spacing)