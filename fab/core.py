from typing import Optional, Dict, Any, Union
import torch
import numpy as np
import warnings

from fab.types_ import Model
from fab.target_distributions.base import TargetDistribution
from fab.sampling_methods import AnnealedImportanceSampler, TransitionOperator, Point
from fab.trainable_distributions import TrainableDistribution
from fab.utils.numerical import effective_sample_size


ALPHA_DIV_TARGET_LOSSES = ["fab_alpha_div"]
LOSSES_USING_AIS = ["fab_alpha_div", "fab_ub_alpha_2_div", None]
EXPERIMENTAL_LOSSES = ["flow_alpha_2_div_unbiased", "flow_alpha_2_div", "fab_ub_alpha_2_div"]


class FABModel(Model):
    """Definition of various models, including the Flow Annealed Importance Sampling Bootstrap
    (FAB) model."""

    def __init__(
        self,
        flow: TrainableDistribution,
        target_distribution: TargetDistribution,
        n_intermediate_distributions: int,
        alpha: Union[float, None],
        transition_operator: Optional[TransitionOperator] = None,
        ais_distribution_spacing: "str" = "linear",
        loss_type: Optional["str"] = None,
        use_ais: bool = True,
    ):
        """
        Args:
            flow: Trainable flow model.
            target_distribution: Target distribution to fit.
            n_intermediate_distributions: Number of intermediate AIS distributions.
            alpha: Value of alpha if using fab_alpha_div loss.
            transition_operator: Transition operator for AIS.
            ais_distribution_spacing: AIS spacing type "geometric" or "linear"
            loss_type: Loss type for training. May be set to None if `self.loss` is not used.
                E.g. for training with the prioritised buffer.
            use_ais: Whether or not to use AIS. For losses that do not rely on AIS, this may still
                be set to True if we wish to use AIS in evaluation, which is why it is set to True
                by default.
        """
        assert loss_type in [
            None,
            "fab_ub_alpha_2_div",
            "forward_kl",
            "flow_alpha_2_div",
            "flow_reverse_kl",
            "fab_alpha_div",
            "flow_alpha_2_div_unbiased",
            "flow_alpha_2_div_nis",
            "target_forward_kl",
        ]
        if loss_type in EXPERIMENTAL_LOSSES:
            raise Exception("Running using experiment loss not used within the main FAB paper.")
        if loss_type in ALPHA_DIV_TARGET_LOSSES:
            assert alpha is not None, "Alpha must be specified if using the alpha div loss."
        self.alpha = alpha
        self.loss_type = loss_type
        self.flow = flow
        self.target_distribution = target_distribution
        self.n_intermediate_distributions = n_intermediate_distributions
        self.ais_distribution_spacing = ais_distribution_spacing
        assert len(flow.event_shape) == 1, "Currently only 1D distributions are supported"
        if use_ais or loss_type in LOSSES_USING_AIS:
            if transition_operator is None:
                raise Exception("If using AIS, transition operator must be provided.")
            self.transition_operator = transition_operator
            self.annealed_importance_sampler = AnnealedImportanceSampler(
                base_distribution=self.flow,
                target_log_prob=self.target_distribution.log_prob,
                transition_operator=self.transition_operator,
                n_intermediate_distributions=self.n_intermediate_distributions,
                distribution_spacing_type=self.ais_distribution_spacing,
<<<<<<< HEAD
                p_target=self.p_target,
                alpha=self.alpha,
=======
                p_target=False,
                alpha=self.alpha
>>>>>>> eb260853
            )

    def parameters(self):
        return self.flow.parameters()

    def loss(self, args) -> torch.Tensor:
        if self.loss_type is None:
            raise NotImplementedError("If loss_type is None, then the loss must be " "manually calculated.")
        if self.loss_type == "fab_alpha_div":
            # FAB loss estimated with AIS targeting minimum var IS distribution.
            return self.fab_alpha_div(args)
        elif self.loss_type == "forward_kl":
            return self.forward_kl(args)
        elif self.loss_type == "flow_reverse_kl":
            return self.flow_reverse_kl(args)
        elif self.loss_type == "flow_alpha_2_div":
            return self.flow_alpha_2_div(args)
        elif self.loss_type == "flow_alpha_2_div_unbiased":
            return self.flow_alpha_2_div_unbiased(args)
        elif self.loss_type == "flow_alpha_2_div_nis":
            return self.flow_alpha_2_div_nis(args)
        elif self.loss_type == "target_forward_kl":
            return self.target_forward_kl(args)
        elif self.loss_type == "fab_ub_alpha_2_div":
            return self.fab_ub_alpha_div_loss(args)
        else:
            raise NotImplementedError

    def set_ais_target(self, min_is_target: bool = True):
        """Set target to minimum importance sampling distribution for estimating the loss.
        if False, then the AIS target is set to p."""
        if not min_is_target:
            self.annealed_importance_sampler.p_target = True
            self.annealed_importance_sampler.transition_operator.p_target = True
        else:
            self.annealed_importance_sampler.p_target = False
            self.annealed_importance_sampler.transition_operator.p_target = False

    def fab_alpha_div_inner(self, point: Point, log_w_ais: torch.Tensor) -> torch.Tensor:
        """Compute FAB loss based off points and importance weights from AIS targetting
        p^\alpha/q^{\alpha-1}.
        """
        log_q_x = self.flow.log_prob(point.x)
        return -np.sign(self.alpha) * torch.mean(torch.softmax(log_w_ais, dim=-1) * log_q_x)

    def fab_alpha_div(self, batch_size: int) -> torch.Tensor:
        """Compute the FAB loss with p^\alpha/q^{\alpha-1} as the AIS target."""
        self.set_ais_target(min_is_target=True)
        point_ais, log_w_ais = self.annealed_importance_sampler.sample_and_log_weights(batch_size)
        loss = self.fab_alpha_div_inner(point_ais, log_w_ais)
        # Reset ais target distribution back to p, which ensures evaluation is performed
        # with the target distribution.
        self.set_ais_target(min_is_target=False)
        return loss

    def flow_reverse_kl(self, batch_size: int) -> torch.Tensor:
        x, log_q = self.flow.sample_and_log_prob((batch_size,))
        log_p = self.target_distribution.log_prob(x)
        return torch.mean(log_q) - torch.mean(log_p)

    def flow_alpha_2_div(self, batch_size: int) -> torch.Tensor:
        x, log_q = self.flow.sample_and_log_prob((batch_size,))
        log_p = self.target_distribution.log_prob(x)
        return torch.logsumexp(2 * (log_p - log_q), 0)

    def flow_alpha_2_div_unbiased(self, batch_size: int) -> torch.Tensor:
        """Compute an unbiased estimate of alpha-2-divergence with samples from the flow."""
        x, log_q_x = self.flow.sample_and_log_prob((batch_size,))
        log_p_x = self.target_distribution.log_prob(x)
        loss = torch.mean(torch.exp(2 * (log_p_x - log_q_x)) * log_q_x)
        return loss

    def flow_alpha_2_div_nis(self, batch_size: int) -> torch.Tensor:
        """From Neural Importance sampling paper https://arxiv.org/pdf/1808.03856.pdf."""
        x, log_q_x = self.flow.sample_and_log_prob((batch_size,))
        log_p_x = self.target_distribution.log_prob(x)
        loss = -torch.mean(torch.exp(2 * (log_p_x - log_q_x)).detach() * log_q_x)
        return loss

    def inner_loss(self, point: Point, log_w_ais) -> torch.Tensor:
        """Loss as a function of AIS points and weights."""
        if self.loss_type == "fab_alpha_div":
            return self.fab_alpha_div_inner(point, log_w_ais)
        elif self.loss_type == "fab_ub_alpha_2_div":
            return self.fab_ub_alpha_div_loss_inner(point, log_w_ais)
        else:
            raise NotImplementedError

    def fab_ub_alpha_div_loss_inner(self, point: Point, log_w_ais: torch.Tensor) -> torch.Tensor:
        """Compute the FAB loss based on upper-bound of alpha-divergence with alpha=2 from
        https://arxiv.org/abs/2111.11510."""
        log_q_x = self.flow.log_prob(point.x)
        log_w = point.log_p - log_q_x
        return torch.logsumexp(log_w_ais + log_w, dim=0)

    def fab_ub_alpha_div_loss(self, batch_size: int) -> torch.Tensor:
        """Compute the FAB loss based on lower-bound of alpha-divergence with alpha=2."""
        point_ais, log_w_ais = self.annealed_importance_sampler.sample_and_log_weights(batch_size)
        loss = self.fab_ub_alpha_div_loss_inner(point_ais.log_q, point_ais.log_p, log_w_ais)
        return loss

    def target_forward_kl(self, batch_size: int) -> torch.Tensor:
        """Assumes we can sample from the target distribution"""
        x = self.target_distribution.sample((batch_size,))
        return self.forward_kl(x)

    def forward_kl(self, x_p: torch.Tensor) -> torch.Tensor:
        """Forward kl with estimated using x ~ p(x) where p is the target distribution."""
        return -torch.mean(self.flow.log_prob(x_p))

    def get_iter_info(self) -> Dict[str, Any]:
        if hasattr(self, "annealed_importance_sampler"):
            if hasattr(self.annealed_importance_sampler, "_logging_info"):
                return self.annealed_importance_sampler.get_logging_info()
        return {}

<<<<<<< HEAD
    def get_eval_info(
        self,
        outer_batch_size: int,
        inner_batch_size: int,
        iteration=None,
    ) -> Dict[str, Any]:
        if hasattr(self, "annealed_importance_sampler"):
            base_samples, base_log_w, ais_samples, ais_log_w = self.annealed_importance_sampler.generate_eval_data(
                outer_batch_size, inner_batch_size
            )
            info = {
                "eval_ess_flow": effective_sample_size(log_w=base_log_w, normalised=False).item(),
                "eval_ess_ais": effective_sample_size(log_w=ais_log_w, normalised=False).item(),
            }
            # Evaluate base flow samples
            flow_info = self.target_distribution.performance_metrics(
                base_samples,
                base_log_w,
                self.flow.log_prob,
                batch_size=inner_batch_size,
            )
            # Evaluate AIS samples.
            # TODO: how? This doesn't at all use the flow. In fact, this function doesn't seem
            #  to do much in the GMM or ManyWell cases. Inspect ALDP evaluation code...
=======
    def get_eval_info(self,
                      outer_batch_size: int,
                      inner_batch_size: int,
                      set_p_target: bool = True
                      ) -> Dict[str, Any]:
        if hasattr(self, "annealed_importance_sampler"):
            if set_p_target:
                self.set_ais_target(min_is_target=False)  # Evaluate with target=p.
            base_samples, base_log_w, ais_samples, ais_log_w = \
                self.annealed_importance_sampler.generate_eval_data(outer_batch_size,
                                                                    inner_batch_size)
            info = {"eval_ess_flow": effective_sample_size(log_w=base_log_w, normalised=False).item(),
                    "eval_ess_ais": effective_sample_size(log_w=ais_log_w, normalised=False).item()}
            flow_info = self.target_distribution.performance_metrics(base_samples, base_log_w,
                                                                     self.flow.log_prob,
                                                                     batch_size=inner_batch_size)
>>>>>>> eb260853
            ais_info = self.target_distribution.performance_metrics(ais_samples, ais_log_w)
            info.update(flow_info)
            info.update(ais_info)

            # Back to target = p^\alpha & q^(1-\alpha).
            self.set_ais_target(min_is_target=True)

        else:
            raise NotImplementedError
            # TODO
        return info

    def save(self, path: "str"):
        """Save FAB model to file."""
        torch.save({"flow": self.flow.state_dict(), "trans_op": self.transition_operator.state_dict()}, path)

    def load(
        self,
        path: "str",
        map_location: Optional[str] = None,
    ):
        """Load FAB model from file."""
        checkpoint = torch.load(path, map_location=map_location)
        try:
            self.flow.load_state_dict(checkpoint["flow"])
        except RuntimeError:
            # If flow is incorretly loaded then this will mess up evaluation, so raise Error.
            raise RuntimeError("Flow could not be loaded. " "Perhaps there is a mismatch in the architectures.")
        try:
            self.transition_operator.load_state_dict(checkpoint["trans_op"])
        except RuntimeError:
            # Sometimes we only evaluate the flow, in which case having a transition operator
            # mismatch is okay, so we raise a warning.
            warnings.warn(
                "Transition operator could not be loaded. " "Perhaps there is a mismatch in the architectures."
            )
        if self.annealed_importance_sampler:
            self.annealed_importance_sampler = AnnealedImportanceSampler(
                base_distribution=self.flow,
                target_log_prob=self.target_distribution.log_prob,
                transition_operator=self.transition_operator,
                p_target=self.p_target,
                alpha=self.alpha,
                n_intermediate_distributions=self.n_intermediate_distributions,
                distribution_spacing_type=self.ais_distribution_spacing,
            )<|MERGE_RESOLUTION|>--- conflicted
+++ resolved
@@ -76,13 +76,8 @@
                 transition_operator=self.transition_operator,
                 n_intermediate_distributions=self.n_intermediate_distributions,
                 distribution_spacing_type=self.ais_distribution_spacing,
-<<<<<<< HEAD
-                p_target=self.p_target,
-                alpha=self.alpha,
-=======
                 p_target=False,
                 alpha=self.alpha
->>>>>>> eb260853
             )
 
     def parameters(self):
@@ -199,32 +194,6 @@
                 return self.annealed_importance_sampler.get_logging_info()
         return {}
 
-<<<<<<< HEAD
-    def get_eval_info(
-        self,
-        outer_batch_size: int,
-        inner_batch_size: int,
-        iteration=None,
-    ) -> Dict[str, Any]:
-        if hasattr(self, "annealed_importance_sampler"):
-            base_samples, base_log_w, ais_samples, ais_log_w = self.annealed_importance_sampler.generate_eval_data(
-                outer_batch_size, inner_batch_size
-            )
-            info = {
-                "eval_ess_flow": effective_sample_size(log_w=base_log_w, normalised=False).item(),
-                "eval_ess_ais": effective_sample_size(log_w=ais_log_w, normalised=False).item(),
-            }
-            # Evaluate base flow samples
-            flow_info = self.target_distribution.performance_metrics(
-                base_samples,
-                base_log_w,
-                self.flow.log_prob,
-                batch_size=inner_batch_size,
-            )
-            # Evaluate AIS samples.
-            # TODO: how? This doesn't at all use the flow. In fact, this function doesn't seem
-            #  to do much in the GMM or ManyWell cases. Inspect ALDP evaluation code...
-=======
     def get_eval_info(self,
                       outer_batch_size: int,
                       inner_batch_size: int,
@@ -241,7 +210,10 @@
             flow_info = self.target_distribution.performance_metrics(base_samples, base_log_w,
                                                                      self.flow.log_prob,
                                                                      batch_size=inner_batch_size)
->>>>>>> eb260853
+
+            # TODO: This doesn't seem to do anything without the flow.log_prob being passed? How would we evaluate
+            #  the flow with AIS samples anyway? We don't have the log_q of flow + AIS procedure? Guess we have to
+            #  find the log prob of the whole path flow+AIS?
             ais_info = self.target_distribution.performance_metrics(ais_samples, ais_log_w)
             info.update(flow_info)
             info.update(ais_info)
