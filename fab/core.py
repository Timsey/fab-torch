--- conflicted
+++ resolved
@@ -59,8 +59,7 @@
             return self.flow_alpha_2_div(args)
         else:
             raise NotImplementedError
-
-<<<<<<< HEAD
+        
     def flow_reverse_kl(self, batch_size: int) -> torch.Tensor:
         x, log_q = self.flow.sample_and_log_prob((batch_size,))
         log_p = self.target_distribution.log_prob(x)
@@ -70,7 +69,7 @@
         x, log_q = self.flow.sample_and_log_prob((batch_size,))
         log_p = self.target_distribution.log_prob(x)
         return -torch.logsumexp(2 * (log_p - log_q), 0)
-=======
+
     def inner_loss(self, x_ais, log_w_ais) -> torch.Tensor:
         """Loss as a function of ais samples and weights, we use this when training with a replay buffer."""
         if self.loss_type == "alpha_2_div":
@@ -79,8 +78,6 @@
             return self.fab_forward_kl_inner(x_ais, log_w_ais)
         else:
             raise NotImplementedError
-
->>>>>>> 9ec91828
 
     def fab_alpha_div_loss_inner(self, x_ais, log_w_ais) -> torch.Tensor:
         """Compute the FAB loss based on lower-bound of alpha-divergence with alpha=2."""
