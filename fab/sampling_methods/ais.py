--- conflicted
+++ resolved
@@ -95,21 +95,10 @@
         """" Transition via MCMC with the j'th intermediate distribution as the target."""
         x_new = self.transition_operator.transition(x_new, j, self.B_space[j])
         if self.B_space[j + 1] != self.B_space[j]:
-<<<<<<< HEAD
-            log_w = (
-                log_w
-                + get_intermediate_log_prob(x_new, self.B_space[j + 1], self.alpha, self.p_target)
-                - get_intermediate_log_prob(x_new, self.B_space[j], self.alpha, self.p_target)
-            )
-=======
-            log_numerator = get_intermediate_log_prob(x_new,
-                                                self.B_space[j + 1], self.alpha,
-                                                self.p_target)
-            log_denominator = get_intermediate_log_prob(x_new, self.B_space[j], self.alpha,
-                                                self.p_target)
+            log_numerator = get_intermediate_log_prob(x_new, self.B_space[j + 1], self.alpha, self.p_target)
+            log_denominator = get_intermediate_log_prob(x_new, self.B_space[j], self.alpha, self.p_target)
             log_w_increment = log_numerator - log_denominator
             log_w = log_w + log_w_increment
->>>>>>> a7c03cdf
         else:
             # Commonly we may have a few transitions with beta=1 at the end of AIS, which does not
             # change the AIS weights.
