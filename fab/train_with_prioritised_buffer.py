from typing import Callable, Any, Optional, List

import torch.optim.optimizer
from tqdm import tqdm
import numpy as np
import matplotlib.pyplot as plt
import pathlib
from time import time
import os

from fab.utils.logging import Logger, ListLogger
from fab.core import FABModel
from fab.utils.prioritised_replay_buffer import PrioritisedReplayBuffer


lr_scheduler = Any  # a learning rate schedular from torch.optim.lr_scheduler
Plotter = Callable[[FABModel], List[plt.Figure]]


class PrioritisedBufferTrainer:
    """A trainer for the FABModel for use with a prioritised replay buffer, and a different form
    of loss. In this training loop we target p^\alpha / q^(\alpha - 1) instead of p."""
<<<<<<< HEAD

    def __init__(
        self,
        model: FABModel,
        optimizer: torch.optim.Optimizer,
        buffer: PrioritisedReplayBuffer,
        alpha: float,
        n_batches_buffer_sampling: int = 2,
        optim_schedular: Optional[lr_scheduler] = None,
        logger: Logger = ListLogger(),
        plot: Optional[Plotter] = None,
        max_gradient_norm: Optional[float] = 5.0,
        w_adjust_max_clip: float = 10.0,
        w_adjust_in_buffer_after_update: bool = False,
        save_path: str = "",
        lr_step=1,
        warmup_scheduler: Optional[lr_scheduler] = None,
    ):
=======
    def __init__(self,
                 model: FABModel,
                 optimizer: torch.optim.Optimizer,
                 buffer: PrioritisedReplayBuffer,
                 alpha: float,
                 n_batches_buffer_sampling: int = 2,
                 optim_schedular: Optional[lr_scheduler] = None,
                 logger: Logger = ListLogger(),
                 plot: Optional[Plotter] = None,
                 max_gradient_norm: Optional[float] = 5.0,
                 w_adjust_max_clip: Optional[float] = 10.0,
                 w_adjust_in_buffer_after_update: bool = False,
                 save_path: str = "",
                 ):
>>>>>>> a7c03cdf
        self.model = model
        self.alpha = alpha

        # Ensure we have p^\alpha q^{1-\alpha} as the AIS target distribution.
        self.model.p_target = False
        self.model.annealed_importance_sampler.p_target = False

        self.optimizer = optimizer
        self.optim_schedular = optim_schedular
        self.lr_step = lr_step
        self.logger = logger
        self.plot = plot
        # if no gradient clipping set max_gradient_norm to inf
        self.max_gradient_norm = max_gradient_norm if max_gradient_norm else float("inf")
        self.save_dir = save_path
        self.plots_dir = os.path.join(self.save_dir, f"plots")
        self.checkpoints_dir = os.path.join(self.save_dir, f"model_checkpoints")
        self.buffer = buffer
        self.n_batches_buffer_sampling = n_batches_buffer_sampling
        self.flow_device = next(model.flow.parameters()).device
        self.max_adjust_w_clip = w_adjust_max_clip
        self.w_adjust_in_buffer_after_update = w_adjust_in_buffer_after_update
        self.warmup_scheduler = warmup_scheduler

    def save_checkpoint(self, i):
        checkpoint_path = os.path.join(self.checkpoints_dir, f"iter_{i}/")
        pathlib.Path(checkpoint_path).mkdir(exist_ok=False)
        self.model.save(os.path.join(checkpoint_path, "model.pt"))
        torch.save(self.optimizer.state_dict(), os.path.join(checkpoint_path, "optimizer.pt"))
        self.buffer.save(os.path.join(checkpoint_path, "buffer.pt"))
        if self.optim_schedular:
            torch.save(self.optim_schedular.state_dict(), os.path.join(self.checkpoints_dir, "scheduler.pt"))
        if self.warmup_scheduler:
            torch.save(self.warmup_scheduler.state_dict(), os.path.join(self.checkpoints_dir, "warmup_scheduler.pt"))

    def make_and_save_plots(self, i, save):
        figures = self.plot(self.model)
        for j, figure in enumerate(figures):
            if save:
                figure.savefig(os.path.join(self.plots_dir, f"{j}_iter_{i}.png"))
            else:
                plt.show()
            plt.close(figure)

    def perform_eval(self, i, eval_batch_size, batch_size):
        # Set ais distribution to target for evaluation of ess, freeze transition operator params.
        self.model.annealed_importance_sampler.transition_operator.set_eval_mode(True)
        eval_info_true_target = self.model.get_eval_info(
            outer_batch_size=eval_batch_size, inner_batch_size=batch_size, set_p_target=True, iteration=i,
        )
        # Double check the ais distribution has been set back to p^\alpha q^{1-\alpha}.
        assert self.model.annealed_importance_sampler.p_target is False
        assert self.model.annealed_importance_sampler.transition_operator.p_target is False
        # Evaluation with the AIS ESS with target set as p^\alpha q^{1-\alpha}.
<<<<<<< HEAD
        eval_info_practical_target = self.model.get_eval_info(
            outer_batch_size=eval_batch_size, inner_batch_size=batch_size, set_p_target=False, iteration=i,
        )
=======
        eval_info_practical_target = self.model.get_eval_info(outer_batch_size=eval_batch_size,
                                                              inner_batch_size=batch_size,
                                                              set_p_target=False,
                                                              ais_only=True)
>>>>>>> a7c03cdf
        self.model.annealed_importance_sampler.transition_operator.set_eval_mode(False)

        eval_info = {}
        eval_info.update({key + "_p_target": val for key, val in eval_info_true_target.items()})
        eval_info.update({key + "_min_var_target": val for key, val in eval_info_practical_target.items()})

        eval_info.update(step=i)
        self.logger.write(eval_info)

    def run(
        self,
        n_iterations: int,
        batch_size: int,
        eval_batch_size: Optional[int] = None,
        n_eval: Optional[int] = None,
        n_plot: Optional[int] = None,
        n_checkpoints: Optional[int] = None,
        save: bool = True,
        tlimit: Optional[float] = None,
        start_time: Optional[float] = None,
        start_iter: Optional[int] = 0,
    ) -> None:

        if save:
            pathlib.Path(self.plots_dir).mkdir(exist_ok=True)
            pathlib.Path(self.checkpoints_dir).mkdir(exist_ok=True)
        if n_checkpoints:
            checkpoint_iter = list(np.linspace(1, n_iterations, n_checkpoints, dtype="int"))
        if n_eval is not None:
            eval_iter = list(np.linspace(1, n_iterations, n_eval, dtype="int"))
            assert eval_batch_size is not None
        if n_plot is not None:
            plot_iter = list(np.linspace(1, n_iterations, n_plot, dtype="int"))
        if tlimit is not None:
            assert n_checkpoints is not None, "Time limited specified but no checkpoints are " "being saved."
        if start_time is not None:
            start_time = time()

        if start_iter >= n_iterations:
            raise Exception("Not running training as start_iter >= total training iterations")

        pbar = tqdm(range(n_iterations - start_iter))
        max_it_time = 0.0
        for pbar_iter in pbar:
            i = pbar_iter + start_iter + 1
            it_start_time = time()
            self.optimizer.zero_grad()
            # collect samples and log weights with AIS and add to the buffer
            point_ais, log_w_ais = self.model.annealed_importance_sampler.sample_and_log_weights(
                batch_size, purpose="fill buffer"
            )
            x_ais = point_ais.x.detach()
            log_w_ais = log_w_ais.detach()
            log_q_x_ais = point_ais.log_q.detach()
            self.buffer.add(x_ais.detach(), log_w_ais.detach(), log_q_x_ais.detach())

            # we log info from the step of the recently generated ais points.
            info = self.model.get_iter_info()

            # We now take self.n_batches_buffer_sampling gradient steps using
            # data from the replay buffer.
            mini_dataset = self.buffer.sample_n_batches(batch_size=batch_size, n_batches=self.n_batches_buffer_sampling)
            for (x, log_w, log_q_old, indices) in mini_dataset:
                x, log_w, log_q_old, indices = (
                    x.to(self.flow_device),
                    log_w.to(self.flow_device),
                    log_q_old.to(self.flow_device),
                    indices.to(self.flow_device),
                )
                self.optimizer.zero_grad()
                log_q_x = self.model.flow.log_prob(x)
                # adjustment to account for change to theta since sample was last added/adjusted
                log_w_adjust = (1 - self.alpha) * (log_q_x.detach() - log_q_old)
                w_adjust_pre_clip = torch.exp(log_w_adjust)  # no grad
                if self.max_adjust_w_clip is not None:
                    w_adjust = torch.clip(w_adjust_pre_clip, max=self.max_adjust_w_clip)
                else:
                    w_adjust = w_adjust_pre_clip
                # manually calculate the new form of the loss
                loss = -torch.mean(w_adjust * log_q_x)
                if not torch.isnan(loss) and not torch.isinf(loss):
                    loss.backward()
                    grad_norm = torch.nn.utils.clip_grad_norm_(self.model.parameters(), self.max_gradient_norm)
                    if torch.isfinite(grad_norm):
                        self.optimizer.step()
                    else:
                        print(f"nan grad norm in replay step (batch size: {batch_size}")
                    if self.optim_schedular and (i + 1) % self.lr_step == 0:
                        self.optim_schedular.step()
                else:
                    print(f"nan loss in replay step (batch size: {batch_size}")

                # Adjust log weights in the buffer on the fly.
                if not self.w_adjust_in_buffer_after_update:
                    with torch.no_grad():
                        self.buffer.adjust(log_w_adjust, log_q_x, indices)

            info.update(
                loss=loss.cpu().detach().item(),
                step=i,
                grad_norm=grad_norm.cpu().detach().item(),
                sampled_log_w_std=torch.std(log_w).detach().cpu().item(),
                sampled_log_w_mean=torch.mean(log_w).detach().cpu().item(),
                w_adjust_mean=torch.mean(w_adjust_pre_clip).detach().cpu().item(),
                w_adjust_min=torch.min(w_adjust_pre_clip).detach().cpu().item(),
                w_adjust_max=torch.max(w_adjust_pre_clip).detach().cpu().item(),
                log_q_x_mean=torch.mean(log_q_x).cpu().item(),
            )

            if self.w_adjust_in_buffer_after_update:
                with torch.no_grad():
                    for (x, log_w, log_q_old, indices) in mini_dataset:
                        """Adjust importance weights in the buffer for the points in the
                        `mini_dataset` to account for the updated theta."""
                        x, log_w, log_q_old, indices = (
                            x.to(self.flow_device),
                            log_w.to(self.flow_device),
                            log_q_old.to(self.flow_device),
                            indices.to(self.flow_device),
                        )
                        log_q_new = self.model.flow.log_prob(x)
                        log_w_adjust_insert = (1 - self.alpha) * (log_q_new - log_q_old)
                        self.buffer.adjust(log_w_adjust_insert, log_q_new, indices)
                    info.update(
                        log_w_adjust_insert_mean=torch.mean(log_w_adjust_insert).detach().cpu().item(),
                        log_q_mean=torch.mean(log_q_new).detach().cpu().item(),
                    )

            self.logger.write(info)
            pbar.set_description(
                f"loss: {loss.cpu().detach().item()}, ess base: {info['ess_base']}," f"ess ais: {info['ess_ais']}"
            )

            if n_eval is not None:
                if i in eval_iter:
                    print("Evaluating...")
                    self.perform_eval(i, eval_batch_size, batch_size)

            if n_plot is not None:
                if i in plot_iter:
                    print("Making plots...")
                    self.make_and_save_plots(i, save)

            if n_checkpoints is not None:
                if i in checkpoint_iter:
                    print("Saving checkpoint...")
                    self.save_checkpoint(i)

            max_it_time = max(max_it_time, time() - it_start_time)

            # End job if necessary
            if tlimit is not None:
                time_past = (time() - start_time) / 3600
                if (time_past + max_it_time / 3600) > tlimit:
                    # self.perform_eval(i, eval_batch_size, batch_size)
                    # self.make_and_save_plots(i, save)
                    if i not in checkpoint_iter:
                        self.save_checkpoint(i)
                    self.logger.close()
                    print(
                        f"\nEnding training at iteration {i}, after training for {time_past:.2f} "
                        f"hours as timelimit {tlimit:.2f} hours has been reached.\n"
                    )
                    return

        print(f"\n Run completed in {(time() - start_time) / 3600:.2f} hours \n")
        if tlimit is None:
            print("Timelimit not set")
        else:
            print(f"Run finished before timelimit of {tlimit:.2f} hours was reached. \n")

        self.logger.close()<|MERGE_RESOLUTION|>--- conflicted
+++ resolved
@@ -20,8 +20,6 @@
 class PrioritisedBufferTrainer:
     """A trainer for the FABModel for use with a prioritised replay buffer, and a different form
     of loss. In this training loop we target p^\alpha / q^(\alpha - 1) instead of p."""
-<<<<<<< HEAD
-
     def __init__(
         self,
         model: FABModel,
@@ -33,28 +31,12 @@
         logger: Logger = ListLogger(),
         plot: Optional[Plotter] = None,
         max_gradient_norm: Optional[float] = 5.0,
-        w_adjust_max_clip: float = 10.0,
+        w_adjust_max_clip: Optional[float] = 10.0,
         w_adjust_in_buffer_after_update: bool = False,
         save_path: str = "",
         lr_step=1,
         warmup_scheduler: Optional[lr_scheduler] = None,
     ):
-=======
-    def __init__(self,
-                 model: FABModel,
-                 optimizer: torch.optim.Optimizer,
-                 buffer: PrioritisedReplayBuffer,
-                 alpha: float,
-                 n_batches_buffer_sampling: int = 2,
-                 optim_schedular: Optional[lr_scheduler] = None,
-                 logger: Logger = ListLogger(),
-                 plot: Optional[Plotter] = None,
-                 max_gradient_norm: Optional[float] = 5.0,
-                 w_adjust_max_clip: Optional[float] = 10.0,
-                 w_adjust_in_buffer_after_update: bool = False,
-                 save_path: str = "",
-                 ):
->>>>>>> a7c03cdf
         self.model = model
         self.alpha = alpha
 
@@ -109,16 +91,10 @@
         assert self.model.annealed_importance_sampler.p_target is False
         assert self.model.annealed_importance_sampler.transition_operator.p_target is False
         # Evaluation with the AIS ESS with target set as p^\alpha q^{1-\alpha}.
-<<<<<<< HEAD
-        eval_info_practical_target = self.model.get_eval_info(
-            outer_batch_size=eval_batch_size, inner_batch_size=batch_size, set_p_target=False, iteration=i,
-        )
-=======
         eval_info_practical_target = self.model.get_eval_info(outer_batch_size=eval_batch_size,
                                                               inner_batch_size=batch_size,
                                                               set_p_target=False,
                                                               ais_only=True)
->>>>>>> a7c03cdf
         self.model.annealed_importance_sampler.transition_operator.set_eval_mode(False)
 
         eval_info = {}
