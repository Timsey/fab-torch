--- conflicted
+++ resolved
@@ -85,19 +85,6 @@
     def perform_eval(self, i, eval_batch_size, batch_size):
         # Set ais distribution to target for evaluation of ess, freeze transition operator params.
         self.model.annealed_importance_sampler.transition_operator.set_eval_mode(True)
-<<<<<<< HEAD
-        self.model.annealed_importance_sampler.p_target = True
-        # Evaluate with p as target.
-        eval_info_true_target = self.model.get_eval_info(
-            outer_batch_size=eval_batch_size, inner_batch_size=batch_size
-        )
-        # set ais distribution back to p^\alpha q^{1-\alpha}.
-        self.model.annealed_importance_sampler.p_target = False
-        # Evaluate with p^\alpha q^{1-\alpha} as target.
-        eval_info_practical_target = self.model.get_eval_info(
-            outer_batch_size=eval_batch_size, inner_batch_size=batch_size
-        )
-=======
         eval_info_true_target = self.model.get_eval_info(outer_batch_size=eval_batch_size,
                                                          inner_batch_size=batch_size,
                                                          set_p_target=True)
@@ -108,9 +95,7 @@
         eval_info_practical_target = self.model.get_eval_info(outer_batch_size=eval_batch_size,
                                                               inner_batch_size=batch_size,
                                                               set_p_target=False)
->>>>>>> eb260853
         self.model.annealed_importance_sampler.transition_operator.set_eval_mode(False)
-
 
         eval_info = {}
         eval_info.update({key + "_p_target": val for key, val in eval_info_true_target.items()})
@@ -118,23 +103,6 @@
 
         eval_info.update(step=i)
         self.logger.write(eval_info)
-
-<<<<<<< HEAD
-    def run(
-        self,
-        n_iterations: int,
-        batch_size: int,
-        eval_batch_size: Optional[int] = None,
-        n_eval: Optional[int] = None,
-        n_plot: Optional[int] = None,
-        n_checkpoints: Optional[int] = None,
-        save: bool = True,
-        tlimit: Optional[float] = None,
-        start_time: Optional[float] = None,
-        start_iter: Optional[int] = 0,
-    ) -> None:
-=======
-
 
     def run(self,
             n_iterations: int,
@@ -147,7 +115,6 @@
             tlimit: Optional[float] = None,
             start_time: Optional[float] = None,
             start_iter: Optional[int] = 0) -> None:
->>>>>>> eb260853
         if save:
             pathlib.Path(self.plots_dir).mkdir(exist_ok=True)
             pathlib.Path(self.checkpoints_dir).mkdir(exist_ok=True)
